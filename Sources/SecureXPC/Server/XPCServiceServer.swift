--- conflicted
+++ resolved
@@ -48,24 +48,21 @@
     // This is safe to unwrap because it was already checked in ``_forThisXPCService``.
     private lazy var xpcServiceName: String = Bundle.main.bundleIdentifier!
 
-	public override func startAndBlock() -> Never {
-		xpc_main { connection in
-<<<<<<< HEAD
+    public override func startAndBlock() -> Never {
+	      xpc_main { connection in
+            // This is a @convention(c) closure, so we can't just capture `self`.
+            // As such, the singleton reference `XPCServiceServer.service` is used instead.
             xpc_connection_set_target_queue(connection, XPCServiceServer.service.targetQueue)
-=======
-            // This is an @convention(c) closure, so we can't just capture `self`.
-            // We access the connection via the singleton reference, instead.
             XPCServiceServer.service.connection = connection
-
->>>>>>> c8a669c2
-			// Listen for events (messages or errors) coming from this connection
-			xpc_connection_set_event_handler(connection, { event in
-				XPCServiceServer.service.handleEvent(connection: connection, event: event)
-			})
             XPCServiceServer.service.addConnection(connection)
-			xpc_connection_resume(connection)
-		}
-	}
+          
+            // Listen for events (messages or errors) coming from this connection
+            xpc_connection_set_event_handler(connection, { event in
+                XPCServiceServer.service.handleEvent(connection: connection, event: event)
+            })
+			      xpc_connection_resume(connection)
+        }
+    }
 
 	internal override func acceptMessage(connection: xpc_connection_t, message: xpc_object_t) -> Bool {
 		// XPC services are application-scoped, so we're assuming they're inheritently safe
