//
//  Server Error Handler Test.swift
//  
//
//  Created by Josh Kaplan on 2022-02-23.
//

import Foundation
import XCTest
import SecureXPC

// Note: it's intentional this is *not* `Codable` to validate that on the server all `Error`s will be propagated
private enum ExampleError: Error, Equatable {
    case completeAndUtterFailure
}

class ServerErrorHandlerTest: XCTestCase {
    
    func testRegisteredRouteErrorHandler_Sync()  throws {
        let errorToThrow = ExampleError.completeAndUtterFailure
        let errorExpectation = self.expectation(description: "\(errorToThrow) should be provided to error handler")
        
        let failureRoute = XPCRoute.named("always", "throws")
        let server = XPCServer.makeAnonymous()
        let client = XPCClient.forEndpoint(server.endpoint)
        server.registerRoute(failureRoute, handler: {
            throw ExampleError.completeAndUtterFailure
        }, errorHandler: { error in
            if error as? ExampleError == errorToThrow {
                errorExpectation.fulfill()
            } else {
                XCTFail("Unexpected error: \(error)")
            }
        })
        
        server.start()
        
        client.send(toRoute: failureRoute, onCompletion: nil)
        
        self.waitForExpectations(timeout: 1)
    }
    
    func testRegisteredRouteErrorHandler_Async() throws {
        let errorToThrow = ExampleError.completeAndUtterFailure
        let errorExpectation = self.expectation(description: "\(errorToThrow) should be provided to error handler")
        
        let failureRoute = XPCRoute.named("always", "throws")
        let server = XPCServer.makeAnonymous()
        let client = XPCClient.forEndpoint(server.endpoint)
        server.registerRoute(failureRoute, handler: {
            throw ExampleError.completeAndUtterFailure
        }, errorHandler: { (error: Error) async -> Void in
            if error as? ExampleError == errorToThrow {
                errorExpectation.fulfill()
            } else {
                XCTFail("Unexpected error: \(error)")
            }
        })
        
        server.start()
        
        client.send(toRoute: failureRoute, onCompletion: nil)
        
        self.waitForExpectations(timeout: 1)
    }
    
    func testGlobalErrorHandler_Sync()  throws {
        let missingPath = ["does", "not", "exist"]
        let errorExpectation = self.expectation(description: "routeNotRegistered([does, not, exist]) is provided")
        
        let missingRoute = XPCRoute.named(missingPath[0], missingPath[1], missingPath[2])
        let server = XPCServer.makeAnonymous()
        let client = XPCClient.forEndpoint(server.endpoint)
        server.setErrorHandler { error in
            switch error {
                case XPCError.routeNotRegistered(let path):
                    if path == missingPath {
                        errorExpectation.fulfill()
                    } else {
                        XCTFail("Unexpected path: \(path)")
                    }
                default:
                    XCTFail("Unexpected error: \(error)")
            }
        }
        server.start()
        
<<<<<<< HEAD
        client.send(toRoute: missingRoute, onCompletion: nil)
=======
        client.send(to: failureRoute, onCompletion: nil)
>>>>>>> 4e5c476d
        
        self.waitForExpectations(timeout: 1)
    }
    
    func testGlobalErrorHandler_Async()  throws {
        let missingPath = ["does", "not", "exist"]
        let errorExpectation = self.expectation(description: "routeNotRegistered([does, not, exist]) is provided")
        
        let missingRoute = XPCRoute.named(missingPath[0], missingPath[1], missingPath[2])
        let server = XPCServer.makeAnonymous()
        let client = XPCClient.forEndpoint(server.endpoint)
        server.setErrorHandler { (error: XPCError) async -> Void in
            switch error {
                case XPCError.routeNotRegistered(let path):
                    if path == missingPath {
                        errorExpectation.fulfill()
                    } else {
                        XCTFail("Unexpected path: \(path)")
                    }
                default:
                    XCTFail("Unexpected error: \(error)")
            }
        }
        server.start()
        
        client.send(toRoute: missingRoute, onCompletion: nil)
        
        self.waitForExpectations(timeout: 1)
    }
    
    func testGlobalHandlerDoesNotReceiveRegisteredRouteError_Sync()  throws {
        let errorToThrow = ExampleError.completeAndUtterFailure
        let errorExpectation = self.expectation(description: "\(errorToThrow) should not be provided to error handler")
        errorExpectation.isInverted = true
        
        let failureRoute = XPCRoute.named("always", "throws")
        let server = XPCServer.makeAnonymous()
        let client = XPCClient.forEndpoint(server.endpoint)
        server.registerRoute(failureRoute) {
            throw ExampleError.completeAndUtterFailure
        }
        server.setErrorHandler { error in
            errorExpectation.fulfill()
        }
        server.start()
        
        client.send(to: failureRoute, onCompletion: nil)
        
        self.waitForExpectations(timeout: 0.01)
    }
    
    func testGlobalHandlerDoesNotReceiveRegisteredRouteError_Async()  throws {
        let errorToThrow = ExampleError.completeAndUtterFailure
        let errorExpectation = self.expectation(description: "\(errorToThrow) should not be provided to error handler")
        errorExpectation.isInverted = true
        
        let failureRoute = XPCRoute.named("always", "throws")
        let server = XPCServer.makeAnonymous()
        let client = XPCClient.forEndpoint(server.endpoint)
        server.registerRoute(failureRoute) {
            throw ExampleError.completeAndUtterFailure
        }
        server.setErrorHandler { (error: XPCError) async -> Void in
            errorExpectation.fulfill()
        }
        server.start()
        
        client.send(toRoute: failureRoute, onCompletion: nil)
        
        self.waitForExpectations(timeout: 0.01)
    }
}<|MERGE_RESOLUTION|>--- conflicted
+++ resolved
@@ -85,11 +85,7 @@
         }
         server.start()
         
-<<<<<<< HEAD
-        client.send(toRoute: missingRoute, onCompletion: nil)
-=======
-        client.send(to: failureRoute, onCompletion: nil)
->>>>>>> 4e5c476d
+        client.send(to: missingRoute, onCompletion: nil)
         
         self.waitForExpectations(timeout: 1)
     }
